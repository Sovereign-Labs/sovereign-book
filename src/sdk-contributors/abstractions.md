# Main Abstractions

<<<<<<< HEAD
> This document provides an overview of the major abstractions offered by the SDK.
>
> - Rollup Interface (STF + DA service + DA verifier)
> - sov-modules (`Runtime`, `Module`, stf-blueprint w/ account abstraction, state abstractions)
> - sov-sequencer
> - sov-db
> - Rockbound

One of the most important principles in the Sovereign SDK is modularity. We believe strongly in separating
rollups into their component parts and communicating through abstract interfaces. This allows us to iterate
more quickly (since components are unaware of the implementation details of other components), and it also
allows us to reuse components in contexts which are often quite different from the ones in which they were
orginally designed.

In this chapter, we'll give a brief overview of the core abstractions of the Sovereign SDK

## Native vs. ZK Execution

Perhaps the most fundamental abstraction in Sovereign is the separation between `"native"` code execution
(which computes a new rollup state) and zero-knowledge _verification_ of that state. Native execution is
the experience you're used to. In native execution, you have full access to networking, disk, etc. In
native mode, you typically trust data that you read from your own database, but not data that comes over
the network.

Zero-knowledge execution looks similar. You write normal-looking Rust code to do CPU and memory
operations - but under the hood, the environment is alien. In zero-knowledge execution, disk
and network operations are impossible. Instead, all input is received from the (untrusted)
machine generating the proof via a special syscall. So if you make a call that looks like a network access,
you might not get a response from `google.com`. Instead, the prover will pick some arbitrary bytes to
give back to you. The bytes might correspond to an actual response (i.e. if the prover is honest
and made the network request for you) - but they might also be specially crafted to deceive you.
So, in zero-knowledge mode, great care must be taken to avoid relying on unverified data from the
prover.

In the Sovereign SDK, we try to share code between the `"native"` full node implementation and the
zero-knowledge environment to the greatest extent possible. This minimizes surface area for bugs.
However, a full node necessarily needs a lot of logic which is unnecessary (and undesirable) to
execute in zero-knowledge. In the SDK, such code is gated behind a `cargo` feature called `"native"`.
This code includes RPC implementations, as well as logic to pre-process some data into formats which
are easier for the zero-knowledge code to verify.

## The Rollup Interface

If you squint hard enough, a zk-rollup is made of three separate components. There's an underlying
blockchain ("Data Availability layer"), a set of transaction execution rules ("a State Transition Function")
and a zero-knowledge proof system (a "ZKVM" for zero-knowledge virtual machine). In the abstract, it seems
like it should be possible to take the same transaction processing logic (i.e. the EVM) and deploy it on
top of many different DA layers. Similarly, you _should_ be able to take the same execution logic and compile
it down to several different proof systems - in the same way that you can take the same code an run it on
Risc0 or SP1.

Unfortunately, separating these components can be tricky in practice. For example, the OP Stack relies on an
Ethereum smart contract to enforce its censorship resistance guarantees - so, you can't
easily take an OP stack rollup and deploy it on a non-EVM chain.

In the Sovereign SDK, flexibility is a primary design goal. So we take care to codify this separation of concerns
into the framework from the very beginning. With Sovereign, it's possible to run any `State Transition Function`
alongside any `Da Service` on top of any (rust-compatible) proof system and get a functional rollup.
The `rollup-interface` crate is what makes this possible. Every other crate in the SDK depends on it,
because it defines the core abstractions that are shared between all SDK rollups.

![A digram showing how the rollup interface supports the entire Sovereign SDK](../assets/dependency-graph.png)

Inside of the rollup interface, the `native` vs zero-knowledge distinction appears in numerous places. For example,
the `DA layer` abstraction has two components - a `DaService`, which runs as part of `native` full node execution and
provides methods for fetching data from the underlying blockchain; and `DaVerifier`, which runs in zero-knowledge
and verifies that the data being executed matches the provided DA block header.

### How it Works

Essentially, the Sovereign SDK is just a generic function that does this:

```rust
fn run_rollup<Da: DaService, Zk: Zkvm, Stf: StateTransitionFunction>(self, da: Da, zkvm: Zk, business_logic: Stf) {
	loop {
		// Run some `native` code to get the data for execution
		let (block_data, block_header) = da.get_next_block();
		let (input_state, input_state_root) = self.db.get_state();
		// Run some zero-knowledge code to execute the block
		let proof = zkvm.prove(|| {
			// Check that the inputs match the provided commitments
			if !da.verify(block_data, block_header) || !input_state.verify(input_state_root) {
				panic!()
			};
			// Make the data commitments part of the public proof
			output!(block_header.hash(), input_state_root)
			let output_state_root = business_logic.run(block_data, input_state);
			// Add the output root to the public proof
			output!(output_state_root)
		});
		// Publish the proof onto the DA layer
		da.publish(proof);
	}
}
```

As you can see, most of the heavy lifting is done by the DA layer, the `Zkvm` and the rollup's business logic.
The full node implementation is basically just glue holding these components together.

### DA

As discussed above, the role of the DA layer is to order and publish data. To integrate with the Sovereign SDK,
a DA layer needs to provide implementations of two core traits: `DaService` and `DaVerifier`.

#### DA Service

The `DaService` trait is usually just a thin wrapper around a DA layer's standard RPC client. This trait
provides standardized methods for fetching data, generating merkle proofs, and publishing data. Because
it interacts with the network, correct execution of this trait is _not_ provable in zero-knowledge.

Instead, the work of verifying of the data provided by the `DaService` is offloaded to the `DaVerifier` trait.
Since the `DaService` runs only in `native` code, its implementation is less concerned about efficiency than
zero-knowledge code. It's also easier to patch, since updating the `DaService` does _not_ require any light
clients or bridges to update.

The `DaService` is the only component of the SDK responsible for publishing and fetching data. The SDK's node
does not currently have a peer-to-peer network of its own. This dramatically simplifies the full node and reduces
bandwidth requirements.

### DA Verifier

The `DaVerifier` is the zero-knowledge-provable counterpart of the `DaService`. It is responsible for checking
that the (untrusted) private inputs to a proof match the public commitment _as efficiently as possible_. It's common
for the `DaVerifier` to offload some work to the `DaService` (i.e. as computing extra metadata) in order to reduce
the amount of computation required by the `DaVerifier`.

At the level of `Rust` code, we encode the relationship between the `DaVerifier` and the `DaService` using a helper
trait called `DaSpec` - which specifies the types on which both interfaces operate.

#### Zero Knowledge Virtual Machine ("`Zkvm`")

The `Zkvm` traits make a zk-snark system (like `Risc0` or `Sp1`) compatible with the Sovereign SDK. Like the `DA layer`, we
separate `Zkvm` traits into a `native` and zk version, plus a shared helper.

The `ZkvmHost` trait describes how a `native` computer executes an `elf` file (generated from `Rust` code) and generates
a zero-knowledge proof. It also describes how the `native` machine passes private inputs (the "witness") into the execution.

The `ZkvmGuest` trait describes how a program running in zero-knowledge mode accepts inputs from the host machine.

Finally, the `Zkvm` trait describes how a proof generated by the host is verified. This trait is implemented by both the
`Host` and the `Guest`, which is how we represent that proofs must be verifiable `native`ly and recursively (i.e. inside
another SNARK.)

#### State Transition

A `StateTransitionFunction` ("STF") is a trait which describes:

1.  How to initialize a rollup's state at genesis

2.  How to apply the data from the DA layer to generate a new state

In other words, the implementation of `StateTransitionFunction` is what defines the rollup's "business logic".

In the Sovereign SDK, we define a generic full node which can run any STF. As long as your logic implements the
interface, we should be able to run it.

However, implementing the business logic of a rollup is _extremely_ complicated. While it's relatively easy to
roll your own implementation of the `Da` or `Zkvm` traits, building a secure STF from scratch is a massive undertaking.
It's so complex, in fact, that we assume no one will ever do it - andthe vast majority of the Sovereign SDK's code is
devoted to providing a generic implementation of an STF that developers can customize. (This STF is what we call the
Sovereign module system, or sov-modules).

So if no one is ever going to implement the `StateTransitionFunction` interface, why bother maintaining it at all?
One reason is for flexibility. Just because we don't expect anyone to roll their own STF doesn't mean that they won't.
But a bigger motivation is to keep concerns separate. By hiding the implementation details of the rollup behind the
STF interface, we build a firm abstraction barrier between it and the full node. This means that we're free to make
breaking changes on either side of the wall (either in the node, or in the STF) without worrying about breaking the
other component.

## Sov Modules

Outside of the rollup interface, the most important abstraction is `sov-modules`. `sov-modules` is a pre-built STF
with pluggable... modules. It does the heavy lifting of implementing a secure STF so that you can focus on the core
logic of your application.

### The Runtime

At the heart of any sov-modules rollup is the `Runtime`:

```rust
// An example runtime similar to the one used in our "standard" demo rollup
pub struct Runtime<S: Spec, Da: DaSpec> {
    /// The Bank module implements fungible tokens, which are needed to charge `gas`
    pub bank: sov_bank::Bank<S>,
    /// The Sequencer Registry module is where we track which addresses can send batches to the rollup
    pub sequencer_registry: sov_sequencer_registry::SequencerRegistry<S, Da>,
    /// The Prover Incentives module is where we reward provers who do useful work
    pub prover_incentives: sov_prover_incentives::ProverIncentives<S, Da>,
    /// The Accounts module implements identities on the rollup. All of the other modules rely on it
	/// to link cryptographic keys to logical accounts
    pub accounts: sov_accounts::Accounts<S>,
	/// The NFT module provides an implementation of a non-fungible token standard. It's totally optional.
    pub nft: sov_nft_module::NonFungibleToken<S>,
    #[cfg_attr(feature = "native", cli_skip)]
    /// The EVM module lets the rollup run Ethereum smart contracts. It's totally optional.
    pub evm: sov_evm::Evm<S, Da>,
}
```

At the highest level, a runtime is "just" a collection of all the modules which are included in your rollup.
Its job is to take `Transaction`s and dispatch them to the appropriate module for execution.

Pretty much all rollups built with the `sov-modules` include the bank, the sequencer registry, and the accounts
module in their `Runtime`. They also usually include one of `sov_prover_incentives`
(if they're a zk-rollup) or `sov_attester_incentives` (if they're an Optimistic rollup).

You may also have noticed that the `Runtime` is generic over two types - a `Spec` and a `DaSpec`. These two types
describe the core types (addresses, hashers, cryptography) used by the rollup and the DA layer respectively.
Making your runtime generic over a Spec means that you can easily change DA layers, or swap any of the core
primitives of your rollup. For example, a rollup can trivially switch from Ed25519 to secp256k1 for its
signature scheme by changing the implementation of its `Spec` trait.

### Modules

"Modules" are the things that process transactions. For example, the `Bank` module lets users transfer tokens
to each other. And the `EVM` module implements a full Ethereum Virtual Machine that can process any valid Ethereum
transaction.

A `Module` is just a rust `struct` that implements two traits called `Module` and `ModuleInfo`.

#### The `Module` trait

The `Module` trait is like a simplified version of the `StateTransitionFunction`. It describes how to
initialize the module at the rollup's genesis, and how the module processes `CallMessage`s received
from users (i.e. how it processes transactions)

```rust
pub trait Module {
	// -- Some associated type definitions are omitted here --
	/// Module defined argument to the call method.
    type CallMessage: Debug;

    /// Genesis is called when a rollup is deployed and can be used to set initial state values in the module.
    fn genesis(
        &self,
        _config: &Self::Config,
        _working_set: &mut WorkingSet<Self::Spec>,
    ) -> Result<(), ModuleError>;

    /// Call allows interaction with the module and invokes state changes.
    /// It takes a module defined type and a context as parameters.
    fn call(&self,
        _message: Self::CallMessage,
        _context: &Context<Self::Spec>,
        _working_set: &mut WorkingSet<Self::Spec>,
    ) -> Result<CallResponse, ModuleError>;
}
```

You'll notice that the `call` function takes three arguments: an associated `CallMessage` type, a `Context`,
and a `WorkingSet`.

- The `CallMessage` type is the deserialized content of the user's transaction - and the
  module can pick any type to be its `CallMessage`. In most cases, modules use an `enum` with one variant
  for each action a user might want to take.

- The `Context` type is relatively straightforward. It simply contains the address of the sequencer, who published
  the transaction, the identity of the transaction's signer, and the current block height.

- The `WorkingSet` is the most interesting of the three, but it needs a little bit of explanation.
  In the Sovereign SDK, the rust `struct` which implements a `Module` doesn't actually contain any state.
  Rather than holding actual values, the module simply defines the _structure_ of some items in state.
  All of the actual state of the rollup is stored in a `WorkingSet`, which is an in-memory layer on top of
  the rollup's database (in native mode) or merkle tree (in zk mode). The `WorkingSet` provides commit/revert
  semantics, caching, deduplication, and automatic witness generation/checking. It also provides utilities
  for charging `gas` and emitting `event`s.

The `Accounts` module provides a good example of a standard `Module` trait implementation.

```rust
pub enum CallMessage<S: Spec> {
    /// Updates a public key for the corresponding Account.
    /// The sender must be in possession of the new key.
    UpdatePublicKey(
        /// The new public key
        <S::CryptoSpec as CryptoSpec>::PublicKey,
        /// A valid signature from the new public key
        <S::CryptoSpec as CryptoSpec>::Signature,
    ),
}

impl<S: Spec> sov_modules_api::Module for Accounts<S> {
	// -- Some items ommitted here --
    fn call(
        &self,
        msg: Self::CallMessage,
        context: &Context<S>,
        working_set: &mut WorkingSet<S>,
    ) -> Result<sov_modules_api::CallResponse, Error> {
        match msg {
            call::CallMessage::UpdatePublicKey(new_pub_key, sig) => {
				// Find the account of the sender
				let pub_key = self.public_keys.get(context.sender(), working_set)?;
				let account = self.accounts.get(&pub_key, working_set);
				// Update the public key
				self.accounts.set(&new_pub_key, &account, working_set);
				self.public_keys
					.set(context.sender(), &new_pub_key, working_set);
				Ok(Default::default())
            }
        }
    }
}
```

#### The `ModuleInfo` trait

The `ModuleInfo` trait describes how the module interacts with the broader module _system_. Each
module has a unique ID and stores its state under a unique `prefix` of the global key-value store
provided by `sov-modules`

```rust
pub trait ModuleInfo {
    /// Returns id of the module.
    fn id(&self) -> &ModuleId;

    /// Returns the prefix where module state is stored.
    fn prefix(&self) -> ModulePrefix;

    /// Returns addresses of all the other modules this module is dependent on
    fn dependencies(&self) -> Vec<&ModuleId>;
}
```

Unlike the `Module` trait, its incredibly rare for developers to implement `ModuleInfo` by hand.
Instead, it's strongly recommended to derive the `ModuleInfo` using our handy macro. A typical
usage looks like this:

```rust
#[derive(ModuleInfo, Clone)]
pub struct Bank<S: sov_modules_api::Spec> {
    /// The id of the sov-bank module.
    #[id]
    pub(crate) id: ModuleId,

    /// The gas configuration of the sov-bank module.
    #[gas]
    pub(crate) gas: BankGasConfig<S::Gas>,

    /// A mapping of [`TokenId`]s to tokens in the sov-bank.
    #[state]
    pub(crate) tokens: sov_modules_api::StateMap<TokenId, Token<S>>,
}
```

This code automatically generates a unique ID for the bank module and stores it in the field
of the module called `id`. It also initializes the `StateMap` "`tokens`" so that any keys stored in the map
will be prefixed the with module's `prefix`. This prevents collisions in case a different module also
declares a `StateMap` where the keys are `TokenId`s.

### Module State

The Sovereign SDK provides three core abstractions for managing module state. A `StateMap<K, V>` maps arbitrary keys of type `K`
to arbitrary values of type `V`. A `StateValue<V>` stores a value of type `V`. And a `StateVec<V>` store an arbitrary length
vector of type `V`. All three types require their arguments to be serializable, since the values are stored in a merkle tree
under the hood.

All three abstractions support changing the underlying encoding scheme but default to `Borsh` if no alternative is specified. To
override the default, simply add an extra type parameter which implements the `StateCodec` trait. (i.e you might write
`StateValue<Da::BlockHeader, BcsCodec>` to use the `Bcs` serialization scheme for block headers, since your library
for DA layer types might only support serde-compatible serializers).

All state values are accessed through the `WorkingSet`. For example, you always write `my_state_value.get(&mut working_set)` to
fetch a value. It's also important to remember that modifying a value that you read from state doesn't have any effect unless
you call `my_value.set(new, &mut working_set)`.

#### Merkle Tree Layout

`sov-modules` currently uses a generic [Jellyfish Merkle Tree](https://github.com/penumbra-zone/jmt) for its authenticated
key-value store. (Generic because it can be configured to use any 32-byte hash function).
In the near future, this JMT will be replaced with the
[Nearly Optimal Merkle Tree](https://sovereign.mirror.xyz/jfx_cJ_15saejG9ZuQWjnGnG-NfahbazQH98i1J3NN8)
that is currently under development.

In the current implementation, the SDK implements storage by generating a unique (human-readable) key for each `StateValue`,
using the hash of that key as a path in the merkle tree. For `StateMap`s, the serialization of the key is appended to that path.
And for `StateVec`s, the index of the value is appended to the path.

For example, consider the following module:

```rust
// Suppose we're in the file my_crate/lib.rs
#[derive(ModuleInfo, Clone)]
pub struct Example<S: sov_modules_api::Spec> {
    #[id]
    pub(crate) id: ModuleId,
    #[state]
    pub(crate) some_value: sov_modules_api::StateValue<u8>,
    #[state]
    pub(crate) some_vec: sov_modules_api::StateVec<u64>,
    #[state]
    pub(crate) some_map: sov_modules_api::StateMap<String, String>,
}
```

The value of `some_value` would be stored at the path `hash(b"my_crate/Example/some_value")`. The value of the key "hello"
in `some_map` would be stored at `hash(b"my_crate/Example/some_map/⍰hello")` (where `⍰hello` represents the borsh encoding
of the string "hello") etc.

However, this layout may change in future to provide better locality. For more details... ask Preston, I guess.

#### Exotic State Variants

In addition to the standard state store, we support two other kinds of state:

`KernelStateValue`s or (maps/vecs) act identically to regular `StateValues`, but they're stored in a separate merkle tree
which is only accessible to builtin rollup functionality. This mechanism allows the rollup to store data that is
inaccessible during transaction execution, which is necessary to enable soft-confirmations without sacrificing
censorship resistance. For more details, see the section on soft-confirmations in the
[transaction lifecycle](./transaction-lifecycle.md) documentation. The global "state root" returned by the `sov-modules`
from the `StateTransitionFunction` implementation is the hash of the kernel state root with the regular state root.
We do our best to hide this detail from users of the SDK, though. Merkle proofs are automatically generated against the
global root, so users don't need to worry about which state trie there values are in.

`AccessoryStateValue` or (map/vec) types are similar to `Kernel` types except that their values are not _readable_ from inside
the state transition function at all. Under the hood, these value are stored in the rollup's database
_but not in either merkle tree_. This is useful for creating data that will be served via RPC but never
accessed again during execution - for example, the transaction receipts from an Ethereum block.

### The STF Blueprint

The last key component of a `sov-modules` rollup is the `stf-blueprint`. This "blueprint" provides a generic
implementation of a `StateTransitionFunction` in terms of a `Runtime` (described above) and a `Kernel` (which
provides security-critical functionality like censorship resistance in a way that's isolated from the transaction
execution logic).

The STF blueprint implements the following high-level workflow:

1. Take all of the new data `Blob`s read from the DA layer and send them to the `Kernel`.
   The `Kernel` will return a list of deserialized `Batch`es of transactions as well as the current `gas` price.
   (A "`Batch`" is a "`Blob`" sent by a registered sequencer that has been succesfully deserialized
   into a list of `Transaction`s)

- Note that the list of `Batch`es returned by the `Kernel` does _not_ necessarily correspond
  exactly to the incoming `Blob`s. The `Kernel` might decide to ignore some Blobs, or to store some in its
  internal state for "deferred" execution. It might also add some `Batch`es saved from a previous slot.

2. Run the `begin_slot` hook, allowing modules to execute any initialization logic

3. For each batch initialize the sequencer reward to zero and run the `begin_batch` hook.
   Apply the transactions, rewarding or penalizing the sequencer as appropriate. Finally, run
   the `end_batch` hook

4. Run the `end_slot` hook to allow modules to execute any final logic.

5. Compute the state change set and state root based on the transactions that were executed.

6. Execute the `finalize` hook, which allows modules to compute any summary information from the change set
   and make it available via RPC.

For more details on the process of applying individual transactions, see the [transaction lifecycle](./transaction-lifecycle.md)
document.
=======
One of the most important principles in the Sovereign SDK is modularity. We
believe strongly in separating rollups into their component parts and
communicating through abstract interfaces. This allows us to iterate more
quickly (since components are unaware of the implementation details of other
components), and it also allows us to reuse components in contexts which are
often quite different from the ones in which they were orginally designed.

In this chapter, we'll give a brief overview of the core abstractions of the
Sovereign SDK

## Native vs. ZK Execution

Perhaps the most fundamental abstraction in Sovereign is the separation between
`"native"` code execution (which computes a new rollup state) and zero-knowledge
_verification_ of that state. Native execution is the experience you're used to.
In native execution, you have full access to networking, disk, etc. In native
mode, you typically trust data that you read from your own database, but not
data that comes over the network.

Zero-knowledge execution looks similar. You write normal-looking Rust code to do
CPU and memory operations - but under the hood, the environment is alien. In
zero-knowledge execution, disk and network operations are impossible. Instead,
all input is received from the (untrusted) machine generating the proof via a
special syscall. So if you make a call that looks like a network access, you
might not get a response from `google.com`. Instead, the prover will pick some
arbitrary bytes to give back to you. The bytes might correspond to an actual
response (i.e. if the prover is honest and made the network request for you) -
but they might also be specially crafted to deceive you. So, in zero-knowledge
mode, great care must be taken to avoid relying on unverified data from the
prover.

In the Sovereign SDK, we try to share code between the `"native"` full node
implementation and the zero-knowledge environment to the greatest extent
possible. This minimizes surface area for bugs. However, a full node necessarily
needs a lot of logic which is unnecessary (and undesirable) to execute in
zero-knowledge. In the SDK, such code is gated behind a `cargo` feature called
`"native"`. This code includes RPC implementations, as well as logic to
pre-process some data into formats which are easier for the zero-knowledge code
to verify.

## The Rollup Interface

If you squint hard enough, a zk-rollup is made of three separate components.
There's an underlying blockchain ("Data Availability layer"), a set of
transaction execution rules ("a State Transition Function") and a zero-knowledge
proof system (a "ZKVM" for zero-knowledge virtual machine). In the abstract, it
seems like it should be possible to take the same transaction processing logic
(i.e. the EVM) and deploy it on top of many different DA layers. Similarly, you
_should_ be able to take the same execution logic and compile it down to several
different proof systems - in the same way that you can take the same code an run
it on Risc0 or SP1.

Unfortunately, separating these components can be tricky in practice. For
example, the OP Stack relies on an Ethereum smart contract to enforce its
censorship resistance guarantees - so, you can't easily take an OP stack rollup
and deploy it on a non-EVM chain.

In the Sovereign SDK, flexibility is a primary design goal. So we take care to
codify this separation of concerns into the framework from the very beginning.
With Sovereign, it's possible to run any `State Transition Function` alongside
any `Da Service`

This document provides an overview of the major abstractions offered by the SDK.

- Rollup Interface (STF + DA service + DA verifier)
- sov-modules (`Runtime`, `Module`, stf-blueprint w/ account abstraction, state
  abstractions)
- sov-sequencer
- sov-db
- Rockbound
>>>>>>> 87eb4067
<|MERGE_RESOLUTION|>--- conflicted
+++ resolved
@@ -1,6 +1,5 @@
 # Main Abstractions
 
-<<<<<<< HEAD
 > This document provides an overview of the major abstractions offered by the SDK.
 >
 > - Rollup Interface (STF + DA service + DA verifier)
@@ -452,76 +451,4 @@
    and make it available via RPC.
 
 For more details on the process of applying individual transactions, see the [transaction lifecycle](./transaction-lifecycle.md)
-document.
-=======
-One of the most important principles in the Sovereign SDK is modularity. We
-believe strongly in separating rollups into their component parts and
-communicating through abstract interfaces. This allows us to iterate more
-quickly (since components are unaware of the implementation details of other
-components), and it also allows us to reuse components in contexts which are
-often quite different from the ones in which they were orginally designed.
-
-In this chapter, we'll give a brief overview of the core abstractions of the
-Sovereign SDK
-
-## Native vs. ZK Execution
-
-Perhaps the most fundamental abstraction in Sovereign is the separation between
-`"native"` code execution (which computes a new rollup state) and zero-knowledge
-_verification_ of that state. Native execution is the experience you're used to.
-In native execution, you have full access to networking, disk, etc. In native
-mode, you typically trust data that you read from your own database, but not
-data that comes over the network.
-
-Zero-knowledge execution looks similar. You write normal-looking Rust code to do
-CPU and memory operations - but under the hood, the environment is alien. In
-zero-knowledge execution, disk and network operations are impossible. Instead,
-all input is received from the (untrusted) machine generating the proof via a
-special syscall. So if you make a call that looks like a network access, you
-might not get a response from `google.com`. Instead, the prover will pick some
-arbitrary bytes to give back to you. The bytes might correspond to an actual
-response (i.e. if the prover is honest and made the network request for you) -
-but they might also be specially crafted to deceive you. So, in zero-knowledge
-mode, great care must be taken to avoid relying on unverified data from the
-prover.
-
-In the Sovereign SDK, we try to share code between the `"native"` full node
-implementation and the zero-knowledge environment to the greatest extent
-possible. This minimizes surface area for bugs. However, a full node necessarily
-needs a lot of logic which is unnecessary (and undesirable) to execute in
-zero-knowledge. In the SDK, such code is gated behind a `cargo` feature called
-`"native"`. This code includes RPC implementations, as well as logic to
-pre-process some data into formats which are easier for the zero-knowledge code
-to verify.
-
-## The Rollup Interface
-
-If you squint hard enough, a zk-rollup is made of three separate components.
-There's an underlying blockchain ("Data Availability layer"), a set of
-transaction execution rules ("a State Transition Function") and a zero-knowledge
-proof system (a "ZKVM" for zero-knowledge virtual machine). In the abstract, it
-seems like it should be possible to take the same transaction processing logic
-(i.e. the EVM) and deploy it on top of many different DA layers. Similarly, you
-_should_ be able to take the same execution logic and compile it down to several
-different proof systems - in the same way that you can take the same code an run
-it on Risc0 or SP1.
-
-Unfortunately, separating these components can be tricky in practice. For
-example, the OP Stack relies on an Ethereum smart contract to enforce its
-censorship resistance guarantees - so, you can't easily take an OP stack rollup
-and deploy it on a non-EVM chain.
-
-In the Sovereign SDK, flexibility is a primary design goal. So we take care to
-codify this separation of concerns into the framework from the very beginning.
-With Sovereign, it's possible to run any `State Transition Function` alongside
-any `Da Service`
-
-This document provides an overview of the major abstractions offered by the SDK.
-
-- Rollup Interface (STF + DA service + DA verifier)
-- sov-modules (`Runtime`, `Module`, stf-blueprint w/ account abstraction, state
-  abstractions)
-- sov-sequencer
-- sov-db
-- Rockbound
->>>>>>> 87eb4067
+document.